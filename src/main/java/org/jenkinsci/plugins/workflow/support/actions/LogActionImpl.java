/*
 * The MIT License
 *
 * Copyright (c) 2013-2014, CloudBees, Inc.
 *
 * Permission is hereby granted, free of charge, to any person obtaining a copy
 * of this software and associated documentation files (the "Software"), to deal
 * in the Software without restriction, including without limitation the rights
 * to use, copy, modify, merge, publish, distribute, sublicense, and/or sell
 * copies of the Software, and to permit persons to whom the Software is
 * furnished to do so, subject to the following conditions:
 *
 * The above copyright notice and this permission notice shall be included in
 * all copies or substantial portions of the Software.
 *
 * THE SOFTWARE IS PROVIDED "AS IS", WITHOUT WARRANTY OF ANY KIND, EXPRESS OR
 * IMPLIED, INCLUDING BUT NOT LIMITED TO THE WARRANTIES OF MERCHANTABILITY,
 * FITNESS FOR A PARTICULAR PURPOSE AND NONINFRINGEMENT. IN NO EVENT SHALL THE
 * AUTHORS OR COPYRIGHT HOLDERS BE LIABLE FOR ANY CLAIM, DAMAGES OR OTHER
 * LIABILITY, WHETHER IN AN ACTION OF CONTRACT, TORT OR OTHERWISE, ARISING FROM,
 * OUT OF OR IN CONNECTION WITH THE SOFTWARE OR THE USE OR OTHER DEALINGS IN
 * THE SOFTWARE.
 */

package org.jenkinsci.plugins.workflow.support.actions;

import com.google.common.base.Charsets;
import edu.umd.cs.findbugs.annotations.SuppressFBWarnings;
import hudson.console.AnnotatedLargeText;
import hudson.console.ConsoleLogFilter;
import hudson.model.AbstractBuild;
import hudson.model.TaskListener;
import hudson.util.StreamTaskListener;
import java.io.File;
import java.io.FileOutputStream;
import java.io.IOException;
import java.io.OutputStream;
import java.io.PrintStream;
import java.io.UnsupportedEncodingException;
import java.nio.charset.Charset;
import java.util.concurrent.atomic.AtomicReference;
import java.util.logging.Level;
import java.util.logging.Logger;
import javax.annotation.CheckForNull;
import javax.annotation.Nonnull;
import org.apache.commons.jelly.XMLOutput;
import org.jenkinsci.plugins.workflow.actions.FlowNodeAction;
import org.jenkinsci.plugins.workflow.actions.LogAction;
import org.jenkinsci.plugins.workflow.actions.PersistentAction;
import org.jenkinsci.plugins.workflow.flow.FlowExecutionOwner;
import org.jenkinsci.plugins.workflow.flow.GraphListener;
import org.jenkinsci.plugins.workflow.graph.FlowNode;
import org.kohsuke.accmod.Restricted;
import org.kohsuke.accmod.restrictions.DoNotUse;
import org.kohsuke.stapler.framework.io.ByteBuffer;

/**
 * {@link LogAction} implementation that stores per-node log file under {@link FlowExecutionOwner#getRootDir()}.
 *
 * @author Kohsuke Kawaguchi
<<<<<<< HEAD
 * @deprecated Use {@link AnnotatedLogAction} instead.
*/
@Deprecated
public class LogActionImpl extends LogAction implements FlowNodeAction {
=======
 */
public class LogActionImpl extends LogAction implements FlowNodeAction, PersistentAction {
>>>>>>> 3cc1b07f

    private static final Logger LOGGER = Logger.getLogger(LogActionImpl.class.getName());

    /**
     * Get or create the streaming log handle for a given flow node.
     * @param node the node
     * @param filter
     * @return a listener
     */
    @SuppressFBWarnings("OBL_UNSATISFIED_OBLIGATION_EXCEPTION_EDGE") // stream closed later
    public static @Nonnull TaskListener stream(final @Nonnull FlowNode node, @CheckForNull ConsoleLogFilter filter) throws IOException, InterruptedException {
        LogActionImpl la = node.getAction(LogActionImpl.class);
        if (la == null) {
            // TODO: use UTF-8
            la = new LogActionImpl(node, Charset.defaultCharset());
            node.addAction(la);
        }
        OutputStream os = new FileOutputStream(la.getLogFile(), true);
        if (filter != null) {
            os = filter.decorateLogger((AbstractBuild) null, os);
        }
        final StreamTaskListener result = new StreamTaskListener(os);
        final AtomicReference<GraphListener> graphListener = new AtomicReference<>();
        LOGGER.log(Level.FINE, "opened log for {0}", node.getDisplayFunctionName());
        graphListener.set(new GraphListener.Synchronous() {
            @Override public void onNewHead(FlowNode newNode) {
                if (!node.isActive()) {
                    node.getExecution().removeListener(graphListener.get());
                    result.getLogger().close();
                    LOGGER.log(Level.FINE, "closed log for {0}", node.getDisplayFunctionName());
                }
            }
        });
        node.getExecution().addListener(graphListener.get());
        return result;
    }

    private transient FlowNode parent;
    private transient volatile File log;
    private String charset;

    private LogActionImpl(FlowNode parent, Charset charset) throws IOException {
        if (!parent.isActive()) {
            throw new IOException("cannot start writing logs to a finished node " + parent + " " + parent.getDisplayFunctionName() + " in " + parent.getExecution());
        }
        this.parent = parent;
        this.charset = charset.name();
    }

    @Restricted(DoNotUse.class) // Jelly
    public FlowNode getParent() {
        return parent;
    }

    @Override
    public AnnotatedLargeText<? extends FlowNode> getLogText() {
        try {
            getLogFile();
            if (!log.exists()) {
                return new AnnotatedLargeText<>(new ByteBuffer(), getCharset(), !parent.isActive(), parent);
            }
            return new AnnotatedLargeText<>(log, getCharset(), !parent.isActive(), parent);
        } catch (IOException e) {
            ByteBuffer buf = new ByteBuffer();
            PrintStream ps;
            try {
                ps = new PrintStream(buf, false, "UTF-8");
            } catch (UnsupportedEncodingException x) {
                throw new AssertionError(x);
            }
            ps.println("Failed to find log file for id="+parent.getId());
            e.printStackTrace(ps);
            ps.close();
            return new AnnotatedLargeText<FlowNode>(buf, Charsets.UTF_8, true, parent);
        }
    }

    /**
     * The actual log file.
     */
    private File getLogFile() throws IOException {
        if (log==null)
            log = new File(parent.getExecution().getOwner().getRootDir(), parent.getId() + ".log");
        return log;
    }

    /**
     * Used from <tt>console.jelly</tt> to write annotated log to the given output.
     */
    @Restricted(DoNotUse.class) // Jelly
    public void writeLogTo(long offset, XMLOutput out) throws IOException {
        AnnotatedLargeText l = getLogText();
        if (l!=null)
            l.writeHtmlTo(offset, out.asWriter());
    }

    @Override
    public void onLoad(FlowNode parent) {
        this.parent = parent;
    }

    private Charset getCharset() {
        if(charset==null)   return Charset.defaultCharset();    // just being defensive
        return Charset.forName(charset);
    }

    @Override public String toString() {
        return "LogActionImpl[" + log + "]";
    }
}<|MERGE_RESOLUTION|>--- conflicted
+++ resolved
@@ -58,15 +58,10 @@
  * {@link LogAction} implementation that stores per-node log file under {@link FlowExecutionOwner#getRootDir()}.
  *
  * @author Kohsuke Kawaguchi
-<<<<<<< HEAD
  * @deprecated Use {@link AnnotatedLogAction} instead.
 */
 @Deprecated
-public class LogActionImpl extends LogAction implements FlowNodeAction {
-=======
- */
 public class LogActionImpl extends LogAction implements FlowNodeAction, PersistentAction {
->>>>>>> 3cc1b07f
 
     private static final Logger LOGGER = Logger.getLogger(LogActionImpl.class.getName());
 
