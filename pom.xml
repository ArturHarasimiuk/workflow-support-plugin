--- conflicted
+++ resolved
@@ -28,11 +28,7 @@
     <parent>
         <groupId>org.jenkins-ci.plugins</groupId>
         <artifactId>plugin</artifactId>
-<<<<<<< HEAD
-        <version>3.15</version>
-=======
         <version>3.19</version>
->>>>>>> 8b4964ac
         <relativePath />
     </parent>
     <groupId>org.jenkins-ci.plugins.workflow</groupId>
