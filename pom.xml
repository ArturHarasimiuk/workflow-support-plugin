<?xml version="1.0" encoding="UTF-8"?>
<!--
  ~ The MIT License
  ~
  ~ Copyright (c) 2013-2014, CloudBees, Inc.
  ~
  ~ Permission is hereby granted, free of charge, to any person obtaining a copy
  ~ of this software and associated documentation files (the "Software"), to deal
  ~ in the Software without restriction, including without limitation the rights
  ~ to use, copy, modify, merge, publish, distribute, sublicense, and/or sell
  ~ copies of the Software, and to permit persons to whom the Software is
  ~ furnished to do so, subject to the following conditions:
  ~
  ~ The above copyright notice and this permission notice shall be included in
  ~ all copies or substantial portions of the Software.
  ~
  ~ THE SOFTWARE IS PROVIDED "AS IS", WITHOUT WARRANTY OF ANY KIND, EXPRESS OR
  ~ IMPLIED, INCLUDING BUT NOT LIMITED TO THE WARRANTIES OF MERCHANTABILITY,
  ~ FITNESS FOR A PARTICULAR PURPOSE AND NONINFRINGEMENT. IN NO EVENT SHALL THE
  ~ AUTHORS OR COPYRIGHT HOLDERS BE LIABLE FOR ANY CLAIM, DAMAGES OR OTHER
  ~ LIABILITY, WHETHER IN AN ACTION OF CONTRACT, TORT OR OTHERWISE, ARISING FROM,
  ~ OUT OF OR IN CONNECTION WITH THE SOFTWARE OR THE USE OR OTHER DEALINGS IN
  ~ THE SOFTWARE.
  -->

<project xmlns="http://maven.apache.org/POM/4.0.0" xmlns:xsi="http://www.w3.org/2001/XMLSchema-instance" xsi:schemaLocation="http://maven.apache.org/POM/4.0.0 http://maven.apache.org/xsd/maven-4.0.0.xsd">
    <modelVersion>4.0.0</modelVersion>
    <parent>
        <groupId>org.jenkins-ci.plugins</groupId>
        <artifactId>plugin</artifactId>
<<<<<<< HEAD
        <version>2.31</version>
=======
        <version>2.33</version>
>>>>>>> 01f9538a
        <relativePath />
    </parent>
    <groupId>org.jenkins-ci.plugins.workflow</groupId>
    <artifactId>workflow-support</artifactId>
    <version>2.15-SNAPSHOT</version>
    <packaging>hpi</packaging>
    <name>Pipeline: Supporting APIs</name>
    <url>https://wiki.jenkins-ci.org/display/JENKINS/Pipeline+Supporting+APIs+Plugin</url>
    <licenses>
        <license>
            <name>MIT License</name>
            <url>https://opensource.org/licenses/MIT</url>
        </license>
    </licenses>
    <scm>
        <connection>scm:git:git://github.com/jenkinsci/${project.artifactId}-plugin.git</connection>
        <developerConnection>scm:git:git@github.com:jenkinsci/${project.artifactId}-plugin.git</developerConnection>
        <url>https://github.com/jenkinsci/${project.artifactId}-plugin</url>
      <tag>HEAD</tag>
  </scm>
    <repositories>
        <repository>
            <id>repo.jenkins-ci.org</id>
            <url>https://repo.jenkins-ci.org/public/</url>
        </repository>
    </repositories>
    <pluginRepositories>
        <pluginRepository>
            <id>repo.jenkins-ci.org</id>
            <url>https://repo.jenkins-ci.org/public/</url>
        </pluginRepository>
    </pluginRepositories>
    <properties>
<<<<<<< HEAD
        <jenkins.version>2.7.3</jenkins.version>
=======
        <jenkins.version>2.60.2</jenkins.version>
>>>>>>> 01f9538a
        <no-test-jar>false</no-test-jar>
        <git-plugin.version>3.0.5</git-plugin.version>
        <workflow-scm-step-plugin.version>2.4</workflow-scm-step-plugin.version>
        <workflow-step-api-plugin.version>2.10</workflow-step-api-plugin.version>
    </properties>
    <dependencies>
        <dependency>
            <groupId>org.jenkins-ci.plugins.workflow</groupId>
            <artifactId>workflow-step-api</artifactId>
            <version>${workflow-step-api-plugin.version}</version>
        </dependency>
        <dependency>
            <groupId>org.jenkins-ci.plugins.workflow</groupId>
            <artifactId>workflow-api</artifactId>
            <version>2.21-20170803.190424-1</version> <!-- TODO https://github.com/jenkinsci/workflow-api-plugin/pull/45 -->
        </dependency>
        <dependency>
            <groupId>org.jenkins-ci.plugins</groupId>
            <artifactId>scm-api</artifactId>
            <version>2.0.8</version>
        </dependency>
        <dependency>
            <groupId>org.jenkins-ci.plugins</groupId>
            <artifactId>script-security</artifactId>
            <version>1.27</version>
        </dependency>
        <dependency>
            <groupId>org.jboss.marshalling</groupId>
            <artifactId>jboss-marshalling-river</artifactId>
            <version>1.4.12.jenkins-3</version> <!-- https://github.com/jglick/jboss-marshalling/compare/1.4.12.Final...1.4.12.jenkins-3 -->
        </dependency>
        <dependency>
            <groupId>org.jenkins-ci.plugins.workflow</groupId>
            <artifactId>workflow-step-api</artifactId>
            <version>${workflow-step-api-plugin.version}</version>
            <classifier>tests</classifier>
            <scope>test</scope>
        </dependency>
        <dependency>
            <groupId>org.mockito</groupId>
            <artifactId>mockito-core</artifactId>
            <version>1.9.5</version>
            <scope>test</scope>
            <exclusions>
                <exclusion>
                    <groupId>org.hamcrest</groupId>
                    <artifactId>hamcrest-core</artifactId>
                </exclusion>
            </exclusions>
        </dependency>
        <dependency>
            <groupId>org.jenkins-ci.plugins</groupId>
            <artifactId>structs</artifactId>
            <version>1.10</version>
            <scope>test</scope>
        </dependency>
        <dependency>
            <groupId>org.jenkins-ci.plugins.workflow</groupId>
            <artifactId>workflow-cps</artifactId>
            <version>2.33</version>
            <scope>test</scope>
        </dependency>
        <dependency>
            <groupId>org.jenkins-ci.plugins.workflow</groupId>
            <artifactId>workflow-scm-step</artifactId>
            <version>${workflow-scm-step-plugin.version}</version>
            <scope>test</scope>
        </dependency>
        <dependency>
            <groupId>org.jenkins-ci.plugins.workflow</groupId>
            <artifactId>workflow-durable-task-step</artifactId>
            <version>2.9</version>
            <scope>test</scope>
        </dependency>
        <dependency>
            <groupId>org.jenkins-ci.plugins.workflow</groupId>
            <artifactId>workflow-job</artifactId>
            <version>2.12.2</version>
            <scope>test</scope>
        </dependency>
        <dependency>
            <groupId>org.jenkins-ci.plugins.workflow</groupId>
            <artifactId>workflow-basic-steps</artifactId>
            <version>2.4</version>
            <scope>test</scope>
        </dependency>
        <dependency>
            <groupId>org.jenkins-ci.plugins</groupId>
            <artifactId>git</artifactId>
            <version>${git-plugin.version}</version>
            <scope>test</scope>
            <exclusions>
<<<<<<< HEAD
                <exclusion> <!-- git-client pulls in a newer version than core bundles -->
=======
                <exclusion>
>>>>>>> 01f9538a
                    <groupId>commons-codec</groupId>
                    <artifactId>commons-codec</artifactId>
                </exclusion>
            </exclusions>
        </dependency>
        <dependency>
            <groupId>org.jenkins-ci.plugins</groupId>
            <artifactId>git</artifactId>
            <version>${git-plugin.version}</version>
            <classifier>tests</classifier>
            <scope>test</scope>
        </dependency>
        <dependency>
            <groupId>org.jenkins-ci.plugins.workflow</groupId>
            <artifactId>workflow-scm-step</artifactId>
            <version>${workflow-scm-step-plugin.version}</version>
            <classifier>tests</classifier>
            <scope>test</scope>
        </dependency>
        <dependency>
            <groupId>org.jenkins-ci.plugins</groupId>
            <artifactId>mailer</artifactId>
            <version>1.19</version>
            <scope>test</scope>
        </dependency>
        <dependency>
            <groupId>org.jenkins-ci.plugins</groupId>
            <artifactId>junit</artifactId>
            <version>1.20</version>
            <scope>test</scope>
        </dependency>
    </dependencies>
</project><|MERGE_RESOLUTION|>--- conflicted
+++ resolved
@@ -28,11 +28,7 @@
     <parent>
         <groupId>org.jenkins-ci.plugins</groupId>
         <artifactId>plugin</artifactId>
-<<<<<<< HEAD
-        <version>2.31</version>
-=======
         <version>2.33</version>
->>>>>>> 01f9538a
         <relativePath />
     </parent>
     <groupId>org.jenkins-ci.plugins.workflow</groupId>
@@ -66,11 +62,7 @@
         </pluginRepository>
     </pluginRepositories>
     <properties>
-<<<<<<< HEAD
-        <jenkins.version>2.7.3</jenkins.version>
-=======
         <jenkins.version>2.60.2</jenkins.version>
->>>>>>> 01f9538a
         <no-test-jar>false</no-test-jar>
         <git-plugin.version>3.0.5</git-plugin.version>
         <workflow-scm-step-plugin.version>2.4</workflow-scm-step-plugin.version>
@@ -85,7 +77,7 @@
         <dependency>
             <groupId>org.jenkins-ci.plugins.workflow</groupId>
             <artifactId>workflow-api</artifactId>
-            <version>2.21-20170803.190424-1</version> <!-- TODO https://github.com/jenkinsci/workflow-api-plugin/pull/45 -->
+            <version>2.21-SNAPSHOT</version> <!-- TODO https://github.com/jenkinsci/workflow-api-plugin/pull/45 -->
         </dependency>
         <dependency>
             <groupId>org.jenkins-ci.plugins</groupId>
@@ -163,11 +155,7 @@
             <version>${git-plugin.version}</version>
             <scope>test</scope>
             <exclusions>
-<<<<<<< HEAD
-                <exclusion> <!-- git-client pulls in a newer version than core bundles -->
-=======
                 <exclusion>
->>>>>>> 01f9538a
                     <groupId>commons-codec</groupId>
                     <artifactId>commons-codec</artifactId>
                 </exclusion>
