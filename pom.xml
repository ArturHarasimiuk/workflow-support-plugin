--- conflicted
+++ resolved
@@ -33,11 +33,7 @@
     </parent>
     <groupId>org.jenkins-ci.plugins.workflow</groupId>
     <artifactId>workflow-support</artifactId>
-<<<<<<< HEAD
-    <version>2.16-durability-v3-SNAPSHOT</version>  <!-- Temp version to isolate work, remove before merge -->
-=======
-    <version>2.17-SNAPSHOT</version>
->>>>>>> 5146dbf0
+    <version>2.17-durability-v3-SNAPSHOT</version>  <!-- Temp version to isolate work, remove before merge -->
     <packaging>hpi</packaging>
     <name>Pipeline: Supporting APIs</name>
     <url>https://wiki.jenkins-ci.org/display/JENKINS/Pipeline+Supporting+APIs+Plugin</url>
