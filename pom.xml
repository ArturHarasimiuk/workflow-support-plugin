--- conflicted
+++ resolved
@@ -33,11 +33,7 @@
     </parent>
     <groupId>org.jenkins-ci.plugins.workflow</groupId>
     <artifactId>workflow-support</artifactId>
-<<<<<<< HEAD
-    <version>2.15-deferactionwritemk2-SNAPSHOT</version>
-=======
-    <version>2.16-SNAPSHOT</version>
->>>>>>> 26d05449
+    <version>2.16-deferactionwritemk2-SNAPSHOT</version>
     <packaging>hpi</packaging>
     <name>Pipeline: Supporting APIs</name>
     <url>https://wiki.jenkins-ci.org/display/JENKINS/Pipeline+Supporting+APIs+Plugin</url>
@@ -70,11 +66,7 @@
         <no-test-jar>false</no-test-jar>
         <git-plugin.version>3.0.5</git-plugin.version>
         <workflow-scm-step-plugin.version>2.4</workflow-scm-step-plugin.version>
-<<<<<<< HEAD
         <workflow-step-api-plugin.version>2.13-deferactionwrite2-20170901.210414-1</workflow-step-api-plugin.version>
-=======
-        <workflow-step-api-plugin.version>2.13</workflow-step-api-plugin.version>
->>>>>>> 26d05449
     </properties>
     <dependencies>
         <dependency>
@@ -86,11 +78,7 @@
         <dependency>
             <groupId>org.jenkins-ci.plugins.workflow</groupId>
             <artifactId>workflow-api</artifactId>
-<<<<<<< HEAD
             <version>2.23-20171004.023440-3</version>
-=======
-            <version>2.22</version>
->>>>>>> 26d05449
         </dependency>
         <dependency>
             <groupId>org.jenkins-ci.plugins</groupId>
