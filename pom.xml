<?xml version="1.0" encoding="UTF-8"?>
<!--
  ~ The MIT License
  ~
  ~ Copyright (c) 2013-2014, CloudBees, Inc.
  ~
  ~ Permission is hereby granted, free of charge, to any person obtaining a copy
  ~ of this software and associated documentation files (the "Software"), to deal
  ~ in the Software without restriction, including without limitation the rights
  ~ to use, copy, modify, merge, publish, distribute, sublicense, and/or sell
  ~ copies of the Software, and to permit persons to whom the Software is
  ~ furnished to do so, subject to the following conditions:
  ~
  ~ The above copyright notice and this permission notice shall be included in
  ~ all copies or substantial portions of the Software.
  ~
  ~ THE SOFTWARE IS PROVIDED "AS IS", WITHOUT WARRANTY OF ANY KIND, EXPRESS OR
  ~ IMPLIED, INCLUDING BUT NOT LIMITED TO THE WARRANTIES OF MERCHANTABILITY,
  ~ FITNESS FOR A PARTICULAR PURPOSE AND NONINFRINGEMENT. IN NO EVENT SHALL THE
  ~ AUTHORS OR COPYRIGHT HOLDERS BE LIABLE FOR ANY CLAIM, DAMAGES OR OTHER
  ~ LIABILITY, WHETHER IN AN ACTION OF CONTRACT, TORT OR OTHERWISE, ARISING FROM,
  ~ OUT OF OR IN CONNECTION WITH THE SOFTWARE OR THE USE OR OTHER DEALINGS IN
  ~ THE SOFTWARE.
  -->

<project xmlns="http://maven.apache.org/POM/4.0.0" xmlns:xsi="http://www.w3.org/2001/XMLSchema-instance" xsi:schemaLocation="http://maven.apache.org/POM/4.0.0 http://maven.apache.org/xsd/maven-4.0.0.xsd">
    <modelVersion>4.0.0</modelVersion>
    <parent>
        <groupId>org.jenkins-ci.plugins</groupId>
        <artifactId>plugin</artifactId>
<<<<<<< HEAD
        <version>3.22</version>
=======
        <version>3.21</version>
>>>>>>> 27483b1e
        <relativePath />
    </parent>
    <groupId>org.jenkins-ci.plugins.workflow</groupId>
    <artifactId>workflow-support</artifactId>
    <version>${revision}${changelist}</version>
    <packaging>hpi</packaging>
    <name>Pipeline: Supporting APIs</name>
    <url>https://wiki.jenkins.io/display/JENKINS/Pipeline+Supporting+APIs+Plugin</url>
    <licenses>
        <license>
            <name>MIT License</name>
            <url>https://opensource.org/licenses/MIT</url>
        </license>
    </licenses>
    <scm>
        <connection>scm:git:git://github.com/jenkinsci/${project.artifactId}-plugin.git</connection>
        <developerConnection>scm:git:git@github.com:jenkinsci/${project.artifactId}-plugin.git</developerConnection>
        <url>https://github.com/jenkinsci/${project.artifactId}-plugin</url>
        <tag>${scmTag}</tag>
    </scm>
    <repositories>
        <repository>
            <id>repo.jenkins-ci.org</id>
            <url>https://repo.jenkins-ci.org/public/</url>
        </repository>
    </repositories>
    <pluginRepositories>
        <pluginRepository>
            <id>repo.jenkins-ci.org</id>
            <url>https://repo.jenkins-ci.org/public/</url>
        </pluginRepository>
    </pluginRepositories>
    <properties>
        <revision>2.23</revision>
        <changelist>-SNAPSHOT</changelist>
        <jenkins.version>2.121.1</jenkins.version>
        <java.level>8</java.level>
        <no-test-jar>false</no-test-jar>
        <useBeta>true</useBeta>
        <git-plugin.version>3.7.0</git-plugin.version>
        <workflow-scm-step-plugin.version>2.6</workflow-scm-step-plugin.version>
        <workflow-step-api-plugin.version>2.13</workflow-step-api-plugin.version>
        <scm-api-plugin.version>2.2.6</scm-api-plugin.version>
    </properties>
    <dependencies>
        <dependency>
            <groupId>org.jenkins-ci.plugins.workflow</groupId>
            <artifactId>workflow-step-api</artifactId>
            <version>${workflow-step-api-plugin.version}</version>
        </dependency>
        <dependency>
            <groupId>org.jenkins-ci.plugins.workflow</groupId>
            <artifactId>workflow-api</artifactId>
            <version>2.30</version>
        </dependency>
        <dependency>
            <groupId>org.jenkins-ci.plugins</groupId>
            <artifactId>scm-api</artifactId>
            <version>${scm-api-plugin.version}</version>
        </dependency>
        <dependency>
            <groupId>org.jenkins-ci.plugins</groupId>
            <artifactId>script-security</artifactId>
            <version>1.39</version>
        </dependency>
        <dependency>
            <!-- Requires Java 9+ -->
            <groupId>org.jboss.marshalling</groupId>
            <artifactId>jboss-marshalling-river</artifactId>
            <version>2.0.5.Final</version>
        </dependency>
        <dependency>
            <groupId>org.jenkins-ci</groupId>
            <artifactId>annotation-indexer</artifactId>
            <version>1.12</version>
            <scope>test</scope>
        </dependency>
        <dependency>
            <groupId>org.jenkins-ci.plugins.workflow</groupId>
            <artifactId>workflow-step-api</artifactId>
            <version>${workflow-step-api-plugin.version}</version>
            <classifier>tests</classifier>
            <scope>test</scope>
        </dependency>
        <dependency>
            <groupId>org.mockito</groupId>
            <artifactId>mockito-core</artifactId>
            <version>1.9.5</version>
            <scope>test</scope>
            <exclusions>
                <exclusion>
                    <groupId>org.hamcrest</groupId>
                    <artifactId>hamcrest-core</artifactId>
                </exclusion>
            </exclusions>
        </dependency>
        <dependency>
            <groupId>org.jenkins-ci.plugins</groupId>
            <artifactId>structs</artifactId>
            <version>1.14</version>
            <scope>test</scope>
        </dependency>
        <dependency>
            <groupId>org.jenkins-ci.plugins.workflow</groupId>
            <artifactId>workflow-cps</artifactId>
            <version>2.42</version>
            <scope>test</scope>
        </dependency>
        <dependency>
            <groupId>org.jenkins-ci.plugins.workflow</groupId>
            <artifactId>workflow-scm-step</artifactId>
            <version>${workflow-scm-step-plugin.version}</version>
            <scope>test</scope>
        </dependency>
        <dependency>
            <groupId>org.jenkins-ci.plugins</groupId>
            <artifactId>scm-api</artifactId>
            <version>${scm-api-plugin.version}</version>
            <classifier>tests</classifier>
            <scope>test</scope>
        </dependency>
        <dependency>
            <groupId>org.jenkins-ci.plugins.workflow</groupId>
            <artifactId>workflow-durable-task-step</artifactId>
            <version>2.9</version>
            <scope>test</scope>
        </dependency>
        <dependency>
            <groupId>org.jenkins-ci.plugins.workflow</groupId>
            <artifactId>workflow-job</artifactId>
            <version>2.21</version>
            <scope>test</scope>
        </dependency>
        <dependency>
            <groupId>org.jenkins-ci.plugins.workflow</groupId>
            <artifactId>workflow-basic-steps</artifactId>
            <version>2.4</version>
            <scope>test</scope>
        </dependency>
        <dependency>
            <groupId>org.jenkins-ci.plugins</groupId>
            <artifactId>git</artifactId>
            <version>${git-plugin.version}</version>
            <scope>test</scope>
            <exclusions>
                <exclusion>
                    <groupId>commons-codec</groupId>
                    <artifactId>commons-codec</artifactId>
                </exclusion>
                <exclusion>
                    <groupId>org.jenkins-ci</groupId>
                    <artifactId>annotation-indexer</artifactId>
                </exclusion>
            </exclusions>
        </dependency>
        <dependency>
            <groupId>org.jenkins-ci.plugins</groupId>
            <artifactId>git</artifactId>
            <version>${git-plugin.version}</version>
            <classifier>tests</classifier>
            <scope>test</scope>
            <exclusions>
                <exclusion>
                    <groupId>org.jenkins-ci</groupId>
                    <artifactId>annotation-indexer</artifactId>
                </exclusion>
            </exclusions>
        </dependency>
        <dependency>
            <groupId>org.jenkins-ci.plugins.workflow</groupId>
            <artifactId>workflow-scm-step</artifactId>
            <version>${workflow-scm-step-plugin.version}</version>
            <classifier>tests</classifier>
            <scope>test</scope>
        </dependency>
        <dependency>
            <groupId>org.jenkins-ci.plugins</groupId>
            <artifactId>mailer</artifactId>
            <version>1.19</version>
            <scope>test</scope>
        </dependency>
        <dependency>
            <groupId>org.jenkins-ci.plugins</groupId>
            <artifactId>junit</artifactId>
            <version>1.20</version>
            <scope>test</scope>
        </dependency>
        <dependency>
            <groupId>org.jenkins-ci.plugins</groupId>
            <artifactId>pipeline-build-step</artifactId>
            <version>2.5</version>
            <scope>test</scope>
        </dependency>
    </dependencies>
    <build>
        <plugins>
            <plugin>
                <groupId>org.jenkins-ci.tools</groupId>
                <artifactId>maven-hpi-plugin</artifactId>
                <extensions>true</extensions>
                <configuration>
                    <compatibleSinceVersion>2.21</compatibleSinceVersion>
                </configuration>
            </plugin>
            <plugin>
                <artifactId>maven-enforcer-plugin</artifactId>
                <executions>
                    <execution>
                        <id>display-info</id>
                        <configuration>
                            <rules>
                                <enforceBytecodeVersion>
                                    <excludes combine.children="append">
                                        <!-- Prevents enforcer complaining about multi-release JAR -->
                                        <exclude>org.jboss.marshalling:jboss-marshalling-river</exclude>
                                        <exclude>org.jboss.marshalling:jboss-marshalling</exclude>
                                    </excludes>
                                </enforceBytecodeVersion>
                            </rules>
                        </configuration>
                    </execution>
                </executions>
            </plugin>
        </plugins>
    </build>
</project><|MERGE_RESOLUTION|>--- conflicted
+++ resolved
@@ -28,11 +28,7 @@
     <parent>
         <groupId>org.jenkins-ci.plugins</groupId>
         <artifactId>plugin</artifactId>
-<<<<<<< HEAD
         <version>3.22</version>
-=======
-        <version>3.21</version>
->>>>>>> 27483b1e
         <relativePath />
     </parent>
     <groupId>org.jenkins-ci.plugins.workflow</groupId>
